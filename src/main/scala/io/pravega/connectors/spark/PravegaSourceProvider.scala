/**
<<<<<<< HEAD
  * Copyright (c) 2019 Dell Inc., or its subsidiaries. All Rights Reserved.
  *
  * Licensed under the Apache License, Version 2.0 (the "License");
  * you may not use this file except in compliance with the License.
  * You may obtain a copy of the License at
  *
  * http://www.apache.org/licenses/LICENSE-2.0
  */
=======
 * Copyright (c) Dell Inc., or its subsidiaries. All Rights Reserved.
 *
 * Licensed under the Apache License, Version 2.0 (the "License");
 * you may not use this file except in compliance with the License.
 * You may obtain a copy of the License at
 *
 *     http://www.apache.org/licenses/LICENSE-2.0
 */
>>>>>>> 7ce94fa1
package io.pravega.connectors.spark

import java.net.URI
import java.time.Duration
import java.util.{Locale, Optional}

import io.pravega.client.ClientConfig
import io.pravega.client.admin.StreamManager
import io.pravega.client.stream.{RetentionPolicy, ScalingPolicy, StreamConfiguration, StreamCut}
import org.apache.spark.internal.Logging
import org.apache.spark.sql.SaveMode
import org.apache.spark.sql.catalyst.expressions.GenericInternalRow
import org.apache.spark.sql.sources._
import org.apache.spark.sql.sources.v2._
import org.apache.spark.sql.sources.v2.reader.DataSourceReader
import org.apache.spark.sql.sources.v2.reader.streaming.MicroBatchReader
import org.apache.spark.sql.sources.v2.writer.DataSourceWriter
import org.apache.spark.sql.sources.v2.writer.streaming.StreamWriter
import org.apache.spark.sql.streaming.OutputMode
import org.apache.spark.sql.types.{StructField, _}
import org.apache.spark.unsafe.types.UTF8String
import resource.managed

import scala.collection.JavaConverters._
import scala.util.Try

object MetadataTableName extends Enumeration {
  type MetadataTableName = Value
  val StreamInfo: Value = Value("StreamInfo")
  val Streams: Value = Value("Streams")
}

class PravegaSourceProvider extends DataSourceV2
  with MicroBatchReadSupport
  with ReadSupport
  with DataSourceRegister
  with StreamWriteSupport
  with WriteSupport
  with Logging {

  private val DEFAULT_CONTROLLER = "tcp://localhost:9090"
  private val DEFAULT_TRANSACTION_TIMEOUT_MS: Long = 30 * 1000
  private val DEFAULT_BATCH_TRANSACTION_TIMEOUT_MS: Long = 2 * 60 * 1000 // 2 minutes (maximum allowed by default server)
  private val DEFAULT_TRANSACTION_STATUS_POLL_INTERVAL_MS: Long = 50

  /** String that represents the format that this data source provider uses. */
  override def shortName(): String = PravegaSourceProvider.SOURCE_PROVIDER_NAME

  /**
    * Creates a {@link MicroBatchReader} to read batches of data from this data source in a
    * streaming query.
    * This is used to read a Pravega stream as a datastream in a structured streaming job.
    *
    * The execution engine will create a micro-batch reader at the start of a streaming query,
    * alternate calls to setOffsetRange and planInputPartitions for each batch to process, and
    * then call stop() when the execution is complete. Note that a single query may have multiple
    * executions due to restart or failure recovery.
    *
    * @param schema             the user provided schema, or empty() if none was provided
    * @param checkpointLocation a path to Hadoop FS scratch space that can be used for failure
    *                           recovery. Readers for the same logical source in the same query
    *                           will be given the same checkpointLocation.
    * @param options            the options for the returned data source reader, which is an immutable
    *                           case-insensitive string-to-string map.
    */
  override def createMicroBatchReader(
                                       schema: Optional[StructType],
                                       checkpointLocation: String,
                                       options: DataSourceOptions): MicroBatchReader = {

    val parameters = options.asMap().asScala.toMap
    val caseInsensitiveParams = parameters.map { case (k, v) => (k.toLowerCase(Locale.ROOT), v) }
    validateStreamOptions(caseInsensitiveParams)

    val clientConfig = buildClientConfig(caseInsensitiveParams)
    val scopeName = caseInsensitiveParams(PravegaSourceProvider.SCOPE_OPTION_KEY)
    val streamName = caseInsensitiveParams(PravegaSourceProvider.STREAM_OPTION_KEY)

    val startStreamCut = PravegaSourceProvider.getPravegaStreamCut(
      caseInsensitiveParams, PravegaSourceProvider.START_STREAM_CUT_OPTION_KEY, LatestStreamCut)

    val endStreamCut = PravegaSourceProvider.getPravegaStreamCut(
      caseInsensitiveParams, PravegaSourceProvider.END_STREAM_CUT_OPTION_KEY, UnboundedStreamCut)

    log.info(s"createMicroBatchReader: clientConfig=${clientConfig}, scopeName=${scopeName}, streamName=${streamName}"
      + s" startStreamCut=${startStreamCut}, endStreamCut=${endStreamCut}")

    createStreams(caseInsensitiveParams)

    new PravegaMicroBatchReader(
      scopeName,
      streamName,
      clientConfig,
      options,
      startStreamCut,
      endStreamCut)
  }

  /**
    * Creates a {@link DataSourceReader} to scan the data from this data source.
    *
    * This is used to read a Pravega stream as a dataframe in a batch job.
    *
    * Unbounded stream cuts (earliest, latest, unbounded) are bound only once.
    * Late binding is not available.
    *
    * If this method fails (by throwing an exception), the action will fail and no Spark job will be
    * submitted.
    *
    * @param schema  the user specified schema.
    * @param options the options for the returned data source reader, which is an immutable
    *                case-insensitive string-to-string map.
    */
  override def createReader(options: DataSourceOptions): DataSourceReader = {
    val parameters = options.asMap().asScala.toMap
    val caseInsensitiveParams = parameters.map { case (k, v) => (k.toLowerCase(Locale.ROOT), v) }

    validateBatchOptions(caseInsensitiveParams)
    val clientConfig = buildClientConfig(caseInsensitiveParams)
    val scopeName = caseInsensitiveParams(PravegaSourceProvider.SCOPE_OPTION_KEY)
    val streamName = caseInsensitiveParams(PravegaSourceProvider.STREAM_OPTION_KEY)

    val metadataTableName = caseInsensitiveParams.get(PravegaSourceProvider.METADATA_OPTION_KEY).map(MetadataTableName.withName)
    if (metadataTableName.isDefined) {
      return createMetadataReader(
        scopeName,
        streamName,
        clientConfig,
        metadataTableName.get,
        caseInsensitiveParams)
    }

    val startStreamCut = PravegaSourceProvider.getPravegaStreamCut(
      caseInsensitiveParams, PravegaSourceProvider.START_STREAM_CUT_OPTION_KEY, EarliestStreamCut)

    val endStreamCut = PravegaSourceProvider.getPravegaStreamCut(
      caseInsensitiveParams, PravegaSourceProvider.END_STREAM_CUT_OPTION_KEY, LatestStreamCut)

    log.info(s"createReader: clientConfig=${clientConfig}, scopeName=${scopeName}, streamName=${streamName}"
      + s" startStreamCut=${startStreamCut}, endStreamCut=${endStreamCut}")

    createStreams(caseInsensitiveParams)

    new PravegaDataSourceReader(
      scopeName,
      streamName,
      clientConfig,
      options,
      startStreamCut,
      endStreamCut)
  }

  private def createMetadataReader(scopeName: String,
                                   streamName: String,
                                   clientConfig: ClientConfig,
                                   metadataTableName: MetadataTableName.MetadataTableName,
                                   caseInsensitiveParams: Map[String, String]): DataSourceReader = {
    (for (streamManager <- managed(StreamManager.create(clientConfig))) yield {
      metadataTableName match {
        case MetadataTableName.StreamInfo => {
          val streamInfo = streamManager.getStreamInfo(scopeName, streamName)
          val schema = StructType(Seq(
            StructField("head_stream_cut", StringType),
            StructField("tail_stream_cut", StringType)
          ))
          val row = new GenericInternalRow(Seq(
            UTF8String.fromString(streamInfo.getHeadStreamCut.asText()),
            UTF8String.fromString(streamInfo.getTailStreamCut.asText())
          ).toArray[Any])
          MemoryDataSourceReader(schema, Seq(row))
        }
        case MetadataTableName.Streams => {
          throw new NotImplementedError()
          // TODO: Below disabled because it requires Pravega 0.5+.
          // val streams = streamManager.listStreams(scopeName)
        }
      }
    }).acquireAndGet(identity)
  }

  /**
    * Creates an optional {@link StreamWriter} to save the data to this data source. Data
    * sources can return None if there is no writing needed to be done.
    * This is used to write a datastream to a Pravega stream in a structured streaming job.
    *
    * @param queryId A unique string for the writing query. It's possible that there are many
    *                writing queries running at the same time, and the returned
    *                { @link DataSourceWriter} can use this id to distinguish itself from others.
    * @param schema  the schema of the data to be written.
    * @param mode    the output mode which determines what successive epoch output means to this
    *                sink, please refer to { @link OutputMode} for more details.
    * @param options the options for the returned data source writer, which is an immutable
    *                case-insensitive string-to-string map.
    */
  override def createStreamWriter(
                                   queryId: String,
                                   schema: StructType,
                                   mode: OutputMode,
                                   options: DataSourceOptions): StreamWriter = {

    val parameters = options.asMap().asScala.toMap
    val caseInsensitiveParams = parameters.map { case (k, v) => (k.toLowerCase(Locale.ROOT), v) }
    validateStreamOptions(caseInsensitiveParams)

    val clientConfig = buildClientConfig(caseInsensitiveParams)
    val scopeName = caseInsensitiveParams(PravegaSourceProvider.SCOPE_OPTION_KEY)
    val streamName = caseInsensitiveParams(PravegaSourceProvider.STREAM_OPTION_KEY)
    val transactionTimeoutMs = caseInsensitiveParams.get(PravegaSourceProvider.TRANSACTION_TIMEOUT_MS_OPTION_KEY) match {
      case Some(s: String) => s.toLong
      case None => DEFAULT_TRANSACTION_TIMEOUT_MS
    }
    val readAfterWriteConsistency = caseInsensitiveParams.getOrElse(PravegaSourceProvider.READ_AFTER_WRITE_CONSISTENCY_OPTION_KEY, "true").toBoolean
    val transactionStatusPollIntervalMs = caseInsensitiveParams.get(PravegaSourceProvider.TRANSACTION_STATUS_POLL_INTERVAL_MS_OPTION_KEY) match {
      case Some(s: String) => s.toLong
      case None => DEFAULT_TRANSACTION_STATUS_POLL_INTERVAL_MS
    }

    log.info(s"createStreamWriter: parameters=${parameters}, clientConfig=${clientConfig}")

    createStreams(caseInsensitiveParams)

    new PravegaWriter(
      scopeName,
      streamName,
      clientConfig,
      transactionTimeoutMs,
      readAfterWriteConsistency,
      transactionStatusPollIntervalMs,
      schema)
  }

  /**
    * Creates an optional {@link DataSourceWriter} to save the data to this data source. Data
    * sources can return None if there is no writing needed to be done according to the save mode.
    *
    * This is used to write a dataframe to a Pravega stream in a batch job.
    *
    * If this method fails (by throwing an exception), the action will fail and no Spark job will be
    * submitted.
    *
    * @param writeUUID A unique string for the writing job. It's possible that there are many writing
    *                  jobs running at the same time, and the returned { @link DataSourceWriter} can
    *                  use this job id to distinguish itself from other jobs.
    * @param schema    the schema of the data to be written.
    * @param mode      the save mode which determines what to do when the data are already in this data
    *                  source, please refer to { @link SaveMode} for more details.
    * @param options   the options for the returned data source writer, which is an immutable
    *                  case-insensitive string-to-string map.
    * @return a writer to append data to this data source
    */
  override def createWriter(
                             writeUUID: String,
                             schema: StructType,
                             mode: SaveMode,
                             options: DataSourceOptions): Optional[DataSourceWriter] = {

    val parameters = options.asMap().asScala.toMap
    val caseInsensitiveParams = parameters.map { case (k, v) => (k.toLowerCase(Locale.ROOT), v) }
    validateBatchOptions(caseInsensitiveParams)

    mode match {
      case SaveMode.Overwrite | SaveMode.Ignore =>
        throw new IllegalArgumentException(s"Save mode $mode not allowed for Pravega. " +
          s"Allowed save modes are ${SaveMode.Append} and " +
          s"${SaveMode.ErrorIfExists} (default).")
      case _ => // good
    }

    val clientConfig = buildClientConfig(caseInsensitiveParams)
    val scopeName = caseInsensitiveParams(PravegaSourceProvider.SCOPE_OPTION_KEY)
    val streamName = caseInsensitiveParams(PravegaSourceProvider.STREAM_OPTION_KEY)
    val transactionTimeoutMs = caseInsensitiveParams.get(PravegaSourceProvider.TRANSACTION_TIMEOUT_MS_OPTION_KEY) match {
      case Some(s: String) => s.toLong
      case None => DEFAULT_BATCH_TRANSACTION_TIMEOUT_MS
    }
    val readAfterWriteConsistency = caseInsensitiveParams.getOrElse(PravegaSourceProvider.READ_AFTER_WRITE_CONSISTENCY_OPTION_KEY, "true").toBoolean
    val transactionStatusPollIntervalMs = caseInsensitiveParams.get(PravegaSourceProvider.TRANSACTION_STATUS_POLL_INTERVAL_MS_OPTION_KEY) match {
      case Some(s: String) => s.toLong
      case None => DEFAULT_TRANSACTION_STATUS_POLL_INTERVAL_MS
    }

    log.info(s"createWriter: parameters=${parameters}, clientConfig=${clientConfig}")

    createStreams(caseInsensitiveParams)

    Optional.of(new PravegaWriter(
      scopeName,
      streamName,
      clientConfig,
      transactionTimeoutMs,
      readAfterWriteConsistency,
      transactionStatusPollIntervalMs,
      schema))
  }

  private def validateStreamOptions(caseInsensitiveParams: Map[String, String]): Unit = {
    // TODO: validate options
    validateGeneralOptions(caseInsensitiveParams)

    if (caseInsensitiveParams.contains(PravegaSourceProvider.DEFAULT_SEGMENT_TARGET_RATE_BYTES_PER_SEC_OPTION_KEY) &&
      caseInsensitiveParams.contains(PravegaSourceProvider.DEFAULT_SEGMENT_TARGET_RATE_EVENTS_PER_SEC_OPTION_KEY)) {
      throw new IllegalArgumentException(s"Cannot set multiple options for scaling")
    }

    if (caseInsensitiveParams.contains(PravegaSourceProvider.DEFAULT_RETENTION_DURATION_MILLISECONDS_OPTION_KEY) &&
      caseInsensitiveParams.contains(PravegaSourceProvider.DEFAULT_RETENTION_SIZE_BYTES_OPTION_KEY)) {
      throw new IllegalArgumentException(s"Cannot have multiple retention policy options")
    }

    val numSegments = caseInsensitiveParams.get(PravegaSourceProvider.DEFAULT_NUM_SEGMENTS_OPTION_KEY)
    if (numSegments.isDefined && !Try(numSegments.get.toInt).isSuccess && numSegments.get.toInt < 1) {
      throw new IllegalArgumentException(s"Number of segments needs to be integer and should be at least one")
    }

    val scaleFactor = caseInsensitiveParams.get(PravegaSourceProvider.DEFAULT_SCALE_FACTOR_OPTION_KEY)
    if (scaleFactor.isDefined && !Try(scaleFactor.get.toInt).isSuccess && scaleFactor.get.toInt < 2) {
      throw new IllegalArgumentException(s"Scale factor needs to be an integer greater than 1")
    }

    val targetRateBytesPerSec = caseInsensitiveParams.get(PravegaSourceProvider.DEFAULT_SEGMENT_TARGET_RATE_BYTES_PER_SEC_OPTION_KEY)
    if (targetRateBytesPerSec.isDefined && !Try(targetRateBytesPerSec.get.toInt).isSuccess && targetRateBytesPerSec.get.toInt < 1024) {
      throw new IllegalArgumentException(s"Target rate should an integer and should at least be 1024 bytes")
    }

    val targetRateEventsPerSec = caseInsensitiveParams.get(PravegaSourceProvider.DEFAULT_SEGMENT_TARGET_RATE_EVENTS_PER_SEC_OPTION_KEY)
    if (targetRateEventsPerSec.isDefined && !Try(targetRateEventsPerSec.get.toInt).isSuccess && targetRateEventsPerSec.get.toInt < 1) {
      throw new IllegalArgumentException(s"Target rate should be an integer amd should be at least one event per second")
    }

    val retentionBytes = caseInsensitiveParams.get(PravegaSourceProvider.DEFAULT_RETENTION_SIZE_BYTES_OPTION_KEY)
    if (retentionBytes.isDefined && !Try(retentionBytes.get.toInt).isSuccess && retentionBytes.get.toInt < 0) {
      throw new IllegalArgumentException(s"Retention size should be an integer more than or equal to zero bytes")
    }

    val retentionMilliseconds = caseInsensitiveParams.get(PravegaSourceProvider.DEFAULT_RETENTION_DURATION_MILLISECONDS_OPTION_KEY)
    if (retentionMilliseconds.isDefined && !Try(retentionMilliseconds.get.toInt).isSuccess && retentionMilliseconds.get.toInt < 0) {
      throw new IllegalArgumentException(s"Retention time should be an integer morethan or equal to zero milliseconds")
    }
  }

  private def validateBatchOptions(caseInsensitiveParams: Map[String, String]): Unit = {
    // TODO: validate options
    validateGeneralOptions(caseInsensitiveParams)
  }

  private def validateGeneralOptions(caseInsensitiveParams: Map[String, String]): Unit = {
    if (caseInsensitiveParams.getOrElse(PravegaSourceProvider.SCOPE_OPTION_KEY, "").isEmpty) {
      throw new IllegalArgumentException(s"Missing required option '${PravegaSourceProvider.SCOPE_OPTION_KEY}'")
    }
    if (caseInsensitiveParams.getOrElse(PravegaSourceProvider.STREAM_OPTION_KEY, "").isEmpty) {
      throw new IllegalArgumentException(s"Missing required option '${PravegaSourceProvider.STREAM_OPTION_KEY}'")
    }
  }

  private def buildClientConfig(caseInsensitiveParams: Map[String, String]): ClientConfig = {
    val controllerURI = URI.create(caseInsensitiveParams.getOrElse(PravegaSourceProvider.CONTROLLER_OPTION_KEY, DEFAULT_CONTROLLER))
    ClientConfig.builder()
      .controllerURI(controllerURI)
      .build()
  }

  private def createStreams(caseInsensitiveParams: Map[String, String]): Unit = {
    val clientConfig = buildClientConfig(caseInsensitiveParams)
    for (streamManager <- managed(StreamManager.create(clientConfig))) {
      val allowCreateScope = caseInsensitiveParams.getOrElse(PravegaSourceProvider.ALLOW_CREATE_SCOPE_OPTION_KEY, "true").toBoolean
      val scopeName = caseInsensitiveParams(PravegaSourceProvider.SCOPE_OPTION_KEY)
      if (allowCreateScope) streamManager.createScope(scopeName)

      val streamName = caseInsensitiveParams(PravegaSourceProvider.STREAM_OPTION_KEY)
      val allowCreateStream = caseInsensitiveParams.getOrElse(PravegaSourceProvider.ALLOW_CREATE_STREAM_OPTION_KEY, "true").toBoolean
      if (allowCreateStream) {
        val streamConfig = PravegaSourceProvider.buildStreamConfig(caseInsensitiveParams)
        streamManager.createStream(scopeName, streamName, streamConfig)
      }
    }
  }
}

object PravegaSourceProvider extends Logging {
  private[spark] val SOURCE_PROVIDER_NAME = "pravega"
  private[spark] val CONTROLLER_OPTION_KEY = "controller"
  private[spark] val SCOPE_OPTION_KEY = "scope"
  private[spark] val STREAM_OPTION_KEY = "stream"
  private[spark] val TRANSACTION_TIMEOUT_MS_OPTION_KEY = "transaction_timeout_ms"
  private[spark] val START_STREAM_CUT_OPTION_KEY = "start_stream_cut"
  private[spark] val END_STREAM_CUT_OPTION_KEY = "end_stream_cut"
  private[spark] val ALLOW_CREATE_SCOPE_OPTION_KEY = "allow_create_scope"
  private[spark] val ALLOW_CREATE_STREAM_OPTION_KEY = "allow_create_stream"
  private[spark] val DEFAULT_NUM_SEGMENTS_OPTION_KEY = "default_num_segments"
  private[spark] val READ_AFTER_WRITE_CONSISTENCY_OPTION_KEY = "read_after_write_consistency"
  private[spark] val TRANSACTION_STATUS_POLL_INTERVAL_MS_OPTION_KEY = "transaction_status_poll_interval_ms"
  private[spark] val METADATA_OPTION_KEY = "metadata"
  private[spark] val DEFAULT_SCALE_FACTOR_OPTION_KEY = "default_scale_factor"
  private[spark] val DEFAULT_SEGMENT_TARGET_RATE_BYTES_PER_SEC_OPTION_KEY = "default_segment_target_rate_bytes_per_sec"
  private[spark] val DEFAULT_SEGMENT_TARGET_RATE_EVENTS_PER_SEC_OPTION_KEY = "default_segment_target_rate_events_per_sec"
  private[spark] val DEFAULT_RETENTION_DURATION_MILLISECONDS_OPTION_KEY = "default_retention_duration_milliseconds"
  private[spark] val DEFAULT_RETENTION_SIZE_BYTES_OPTION_KEY = "default_retention_size_bytes"

  private[spark] val STREAM_CUT_EARLIEST = "earliest"
  private[spark] val STREAM_CUT_LATEST = "latest"
  private[spark] val STREAM_CUT_UNBOUNDED = "unbounded"
  private[spark] val ROUTING_KEY_ATTRIBUTE_NAME = "routing_key"
  private[spark] val EVENT_ATTRIBUTE_NAME = "event"


  def buildStreamConfig(caseInsensitiveParams: Map[String, String]): StreamConfiguration = {
    var streamConfig = StreamConfiguration.builder
    val minSegments = caseInsensitiveParams.get(PravegaSourceProvider.DEFAULT_NUM_SEGMENTS_OPTION_KEY)
    val scaleFactor = caseInsensitiveParams.get(PravegaSourceProvider.DEFAULT_SCALE_FACTOR_OPTION_KEY)
    val targetRateBytesPerSec = caseInsensitiveParams.get(PravegaSourceProvider.DEFAULT_SEGMENT_TARGET_RATE_BYTES_PER_SEC_OPTION_KEY)
    val targetRateEventsPerSec = caseInsensitiveParams.get(PravegaSourceProvider.DEFAULT_SEGMENT_TARGET_RATE_EVENTS_PER_SEC_OPTION_KEY)
    val retentionDurationMilliseconds = caseInsensitiveParams.get(PravegaSourceProvider.DEFAULT_RETENTION_DURATION_MILLISECONDS_OPTION_KEY)
    val retentionSizeBytes = caseInsensitiveParams.get(PravegaSourceProvider.DEFAULT_RETENTION_SIZE_BYTES_OPTION_KEY)

    // set scaling policy
    streamConfig = (minSegments, scaleFactor, targetRateBytesPerSec, targetRateEventsPerSec) match {
      case (Some(minSegments), scaleFactor, targetRateKiloBytesPerSec, targetRateEventsPerSec) =>
        (scaleFactor, targetRateKiloBytesPerSec, targetRateEventsPerSec) match {
          case (Some(scaleFactor), Some(targetRateBytesPerSec), None) =>
            streamConfig.scalingPolicy(ScalingPolicy.byDataRate(targetRateBytesPerSec.toInt / 1024, scaleFactor.toInt, minSegments.toInt))
          case (Some(scaleFactor), None, Some(targetRateEventsPerSec)) =>
            streamConfig.scalingPolicy(ScalingPolicy.byEventRate(targetRateEventsPerSec.toInt, scaleFactor.toInt, minSegments.toInt))
          case _ =>
            streamConfig.scalingPolicy(ScalingPolicy.fixed(minSegments.toInt))
        }
      case _ => streamConfig
    }

    // set retention policy
    streamConfig = (retentionDurationMilliseconds, retentionSizeBytes) match {
      case (Some(retentionDurationMilliseconds), None) =>
        streamConfig.retentionPolicy(RetentionPolicy.byTime(Duration.ofMillis(retentionDurationMilliseconds.toLong)))
      case (None, Some(retentionSizeBytes)) =>
        streamConfig.retentionPolicy(RetentionPolicy.bySizeBytes(retentionSizeBytes.toLong))
      case _ =>
        streamConfig
    }

    log.info("streamConfig is {}", streamConfig)


    return streamConfig.build()
  }

  def getPravegaStreamCut(
                           params: Map[String, String],
                           streamCutOptionKey: String,
                           defaultStreamCut: PravegaStreamCut): PravegaStreamCut = {

    params.get(streamCutOptionKey).map(_.trim) match {
      case Some(offset) if offset.toLowerCase(Locale.ROOT) == STREAM_CUT_LATEST =>
        LatestStreamCut
      case Some(offset) if offset.toLowerCase(Locale.ROOT) == STREAM_CUT_EARLIEST =>
        EarliestStreamCut
      case Some(offset) if offset.toLowerCase(Locale.ROOT) == STREAM_CUT_UNBOUNDED =>
        UnboundedStreamCut
      case Some(base64String) => SpecificStreamCut(StreamCut.from(base64String))
      case None => defaultStreamCut
    }
  }
}

object PravegaReader {
  private[spark] val EVENT_FIELD_NAME = "event"
  private[spark] val SCOPE_FIELD_NAME = "scope"
  private[spark] val STREAM_FIELD_NAME = "stream"
  private[spark] val SEGMENT_ID_FIELD_NAME = "segment_id"
  private[spark] val OFFSET_FIELD_NAME = "offset"

  private[spark] val pravegaSchema: StructType = StructType(Seq(
    StructField(EVENT_FIELD_NAME, BinaryType),
    StructField(SCOPE_FIELD_NAME, StringType),
    StructField(STREAM_FIELD_NAME, StringType),
    StructField(SEGMENT_ID_FIELD_NAME, LongType),
    StructField(OFFSET_FIELD_NAME, LongType)
  ))
}<|MERGE_RESOLUTION|>--- conflicted
+++ resolved
@@ -1,14 +1,4 @@
 /**
-<<<<<<< HEAD
-  * Copyright (c) 2019 Dell Inc., or its subsidiaries. All Rights Reserved.
-  *
-  * Licensed under the Apache License, Version 2.0 (the "License");
-  * you may not use this file except in compliance with the License.
-  * You may obtain a copy of the License at
-  *
-  * http://www.apache.org/licenses/LICENSE-2.0
-  */
-=======
  * Copyright (c) Dell Inc., or its subsidiaries. All Rights Reserved.
  *
  * Licensed under the Apache License, Version 2.0 (the "License");
@@ -17,7 +7,6 @@
  *
  *     http://www.apache.org/licenses/LICENSE-2.0
  */
->>>>>>> 7ce94fa1
 package io.pravega.connectors.spark
 
 import java.net.URI
@@ -313,8 +302,7 @@
       schema))
   }
 
-  private def validateStreamOptions(caseInsensitiveParams: Map[String, String]): Unit = {
-    // TODO: validate options
+  def validateStreamOptions(caseInsensitiveParams: Map[String, String]): Unit = {
     validateGeneralOptions(caseInsensitiveParams)
 
     if (caseInsensitiveParams.contains(PravegaSourceProvider.DEFAULT_SEGMENT_TARGET_RATE_BYTES_PER_SEC_OPTION_KEY) &&
@@ -328,32 +316,32 @@
     }
 
     val numSegments = caseInsensitiveParams.get(PravegaSourceProvider.DEFAULT_NUM_SEGMENTS_OPTION_KEY)
-    if (numSegments.isDefined && !Try(numSegments.get.toInt).isSuccess && numSegments.get.toInt < 1) {
+    if (numSegments.isDefined && (Try(numSegments.get.toInt).isFailure || numSegments.get.toInt < 1)) {
       throw new IllegalArgumentException(s"Number of segments needs to be integer and should be at least one")
     }
 
     val scaleFactor = caseInsensitiveParams.get(PravegaSourceProvider.DEFAULT_SCALE_FACTOR_OPTION_KEY)
-    if (scaleFactor.isDefined && !Try(scaleFactor.get.toInt).isSuccess && scaleFactor.get.toInt < 2) {
+    if (scaleFactor.isDefined && (Try(scaleFactor.get.toInt).isFailure || scaleFactor.get.toInt < 2)) {
       throw new IllegalArgumentException(s"Scale factor needs to be an integer greater than 1")
     }
 
     val targetRateBytesPerSec = caseInsensitiveParams.get(PravegaSourceProvider.DEFAULT_SEGMENT_TARGET_RATE_BYTES_PER_SEC_OPTION_KEY)
-    if (targetRateBytesPerSec.isDefined && !Try(targetRateBytesPerSec.get.toInt).isSuccess && targetRateBytesPerSec.get.toInt < 1024) {
+    if (targetRateBytesPerSec.isDefined && (Try(targetRateBytesPerSec.get.toInt).isFailure || targetRateBytesPerSec.get.toInt < 1024)) {
       throw new IllegalArgumentException(s"Target rate should an integer and should at least be 1024 bytes")
     }
 
     val targetRateEventsPerSec = caseInsensitiveParams.get(PravegaSourceProvider.DEFAULT_SEGMENT_TARGET_RATE_EVENTS_PER_SEC_OPTION_KEY)
-    if (targetRateEventsPerSec.isDefined && !Try(targetRateEventsPerSec.get.toInt).isSuccess && targetRateEventsPerSec.get.toInt < 1) {
+    if (targetRateEventsPerSec.isDefined && (Try(targetRateEventsPerSec.get.toInt).isFailure || targetRateEventsPerSec.get.toInt < 1)) {
       throw new IllegalArgumentException(s"Target rate should be an integer amd should be at least one event per second")
     }
 
     val retentionBytes = caseInsensitiveParams.get(PravegaSourceProvider.DEFAULT_RETENTION_SIZE_BYTES_OPTION_KEY)
-    if (retentionBytes.isDefined && !Try(retentionBytes.get.toInt).isSuccess && retentionBytes.get.toInt < 0) {
+    if (retentionBytes.isDefined && (Try(retentionBytes.get.toInt).isFailure || retentionBytes.get.toInt < 0)) {
       throw new IllegalArgumentException(s"Retention size should be an integer more than or equal to zero bytes")
     }
 
     val retentionMilliseconds = caseInsensitiveParams.get(PravegaSourceProvider.DEFAULT_RETENTION_DURATION_MILLISECONDS_OPTION_KEY)
-    if (retentionMilliseconds.isDefined && !Try(retentionMilliseconds.get.toInt).isSuccess && retentionMilliseconds.get.toInt < 0) {
+    if (retentionMilliseconds.isDefined && (Try(retentionMilliseconds.get.toInt).isFailure || retentionMilliseconds.get.toInt < 0)) {
       throw new IllegalArgumentException(s"Retention time should be an integer morethan or equal to zero milliseconds")
     }
   }
